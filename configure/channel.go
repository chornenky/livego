--- conflicted
+++ resolved
@@ -2,16 +2,6 @@
 
 import (
 	"fmt"
-<<<<<<< HEAD
-	"log"
-	"math/rand"
-
-	"github.com/go-redis/redis/v7"
-	"github.com/patrickmn/go-cache"
-)
-
-var RoomKeys *RoomKeysType
-=======
 
 	"livego/utils/uid"
 
@@ -24,32 +14,15 @@
 	redisCli   *redis.Client
 	localCache *cache.Cache
 }
->>>>>>> b464789a
 
 var RoomKeys = &RoomKeysType{
 	localCache: cache.New(cache.NoExpiration, 0),
 }
 
 var saveInLocal = true
-<<<<<<< HEAD
-
-type RoomKeysType struct {
-	redisCli   *redis.Client
-	localCache *cache.Cache
-}
 
 func Init() {
 	saveInLocal = GetRedisAddr() == nil
-
-	RoomKeys = &RoomKeysType{
-		localCache: cache.New(cache.NoExpiration, 0),
-	}
-
-=======
-
-func Init() {
-	saveInLocal = GetRedisAddr() == nil
->>>>>>> b464789a
 	if saveInLocal {
 		return
 	}
@@ -62,28 +35,17 @@
 
 	_, err := RoomKeys.redisCli.Ping().Result()
 	if err != nil {
-<<<<<<< HEAD
-		panic(err)
-	}
-
-	log.Printf("Redis connected")
-=======
 		log.Panic("Redis: ", err)
 	}
 
 	log.Debug("Redis connected")
->>>>>>> b464789a
 }
 
 // set/reset a random key for channel
 func (r *RoomKeysType) SetKey(channel string) (key string, err error) {
 	if !saveInLocal {
 		for {
-<<<<<<< HEAD
-			key = randStringRunes(48)
-=======
 			key = uid.RandStringRunes(48)
->>>>>>> b464789a
 			if _, err = r.redisCli.Get(key).Result(); err == redis.Nil {
 				err = r.redisCli.Set(channel, key, 0).Err()
 				if err != nil {
@@ -99,11 +61,7 @@
 	}
 
 	for {
-<<<<<<< HEAD
-		key = randStringRunes(48)
-=======
 		key = uid.RandStringRunes(48)
->>>>>>> b464789a
 		if _, found := r.localCache.Get(key); !found {
 			r.localCache.SetDefault(channel, key)
 			r.localCache.SetDefault(key, channel)
