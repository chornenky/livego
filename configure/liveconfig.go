package configure

import (
	"bytes"
	"encoding/json"
	"strings"

	"github.com/kr/pretty"
	log "github.com/sirupsen/logrus"
	"github.com/spf13/pflag"
	"github.com/spf13/viper"
)

/*
{
  "server": [
    {
      "appname": "live",
      "live": true,
	  "hls": true,
	  "static_push": []
    }
  ]
}
*/
<<<<<<< HEAD
var (
	redisAddr = flag.String("redis_addr", "", "redis addr to save room keys ex. localhost:6379")
	redisPwd  = flag.String("redis_pwd", "", "redis password")
	dashboard = flag.Bool("dashboard", false, "Enable dashboard ui")
)
=======
>>>>>>> edea2724

type Application struct {
	Appname    string   `mapstructure:"appname"`
	Live       bool     `mapstructure:"live"`
	Hls        bool     `mapstructure:"hls"`
	StaticPush []string `mapstructure:"static_push"`
}

type Applications []Application

type JWT struct {
	Secret    string `mapstructure:"secret"`
	Algorithm string `mapstructure:"algorithm"`
}
type ServerCfg struct {
<<<<<<< HEAD
	DashBoard bool   `json:"dashboard"`
	RedisAddr string `json:"redis_addr"`
	RedisPwd  string `json:"redis_pwd"`
	JWTCfg    `json:"jwt"`
	Server    []Application `json:"server"`
=======
	Level        string        `mapstructure:"level"`
	ConfigFile   string        `mapstructure:"config_file"`
	FLVDir       string        `mapstructure:"flv_dir"`
	RTMPAddr     string        `mapstructure:"rtmp_addr"`
	HTTPFLVAddr  string        `mapstructure:"httpflv_addr"`
	HLSAddr      string        `mapstructure:"hls_addr"`
	APIAddr      string        `mapstructure:"api_addr"`
	RedisAddr    string        `mapstructure:"redis_addr"`
	RedisPwd     string        `mapstructure:"redis_pwd"`
	ReadTimeout  int           `mapstructure:"read_timeout"`
	WriteTimeout int           `mapstructure:"write_timeout"`
	GopNum       int           `mapstructure:"gop_num"`
	JWT          JWT           `mapstructure:"jwt"`
	Server       []Application `mapstructure:"server"`
>>>>>>> edea2724
}

// default config
var defaultConf = ServerCfg{
	ConfigFile:   "livego.yaml",
	RTMPAddr:     ":1935",
	HTTPFLVAddr:  ":7001",
	HLSAddr:      ":7002",
	APIAddr:      ":8090",
	WriteTimeout: 10,
	ReadTimeout:  10,
	GopNum:       1,
	Server: []Application{{
		Appname:    "livego",
		Live:       true,
		Hls:        true,
		StaticPush: nil,
	}},
}

var Config = viper.New()

func initLog() {
	if l, err := log.ParseLevel(Config.GetString("level")); err == nil {
		log.SetLevel(l)
		log.SetReportCaller(l == log.DebugLevel)
	}
}

func LoadConfig() {
	defer Init()

	// Default config
	b, _ := json.Marshal(defaultConf)
	defaultConfig := bytes.NewReader(b)
	Config.MergeConfig(defaultConfig)

	// Flags
	pflag.String("rtmp_addr", ":1935", "RTMP server listen address")
	pflag.String("httpflv_addr", ":7001", "HTTP-FLV server listen address")
	pflag.String("hls_addr", ":7002", "HLS server listen address")
	pflag.String("api_addr", ":8090", "HTTP manage interface server listen address")
	pflag.String("config_file", "livego.yaml", "configure filename")
	pflag.String("level", "info", "Log level")
	pflag.String("flv_dir", "tmp", "output flv file at flvDir/APP/KEY_TIME.flv")
	pflag.Int("read_timeout", 10, "read time out")
	pflag.Int("write_timeout", 10, "write time out")
	pflag.Int("gop_num", 1, "gop num")
	pflag.Parse()
	Config.BindPFlags(pflag.CommandLine)

	// File
	Config.SetConfigFile(Config.GetString("config_file"))
	Config.AddConfigPath(".")
	err := Config.ReadInConfig()
	if err != nil {
		log.Error(err)
		log.Info("Using default config")
	}

	// Environment
	replacer := strings.NewReplacer(".", "_")
	Config.SetEnvKeyReplacer(replacer)
	Config.AllowEmptyEnv(true)
	Config.AutomaticEnv()

<<<<<<< HEAD
func ShowDashboard() bool {
	if dashboard != nil && *dashboard == true {
		return true
	}
	return RtmpServercfg.DashBoard
}

func GetRedisPwd() *string {
	if len(RtmpServercfg.RedisPwd) > 0 {
		*redisPwd = RtmpServercfg.RedisPwd
	}
=======
	// Log
	initLog()
>>>>>>> edea2724

	c := ServerCfg{}
	Config.Unmarshal(&c)
	log.Debugf("Current configurations: \n%# v", pretty.Formatter(c))
}

func CheckAppName(appname string) bool {
	apps := Applications{}
	Config.UnmarshalKey("server", &apps)
	for _, app := range apps {
		if app.Appname == appname {
			return app.Live
		}
	}
	return false
}

func GetStaticPushUrlList(appname string) ([]string, bool) {
	apps := Applications{}
	Config.UnmarshalKey("server", &apps)
	for _, app := range apps {
		if (app.Appname == appname) && app.Live {
			if len(app.StaticPush) > 0 {
				return app.StaticPush, true
			} else {
				return nil, false
			}
		}
	}
	return nil, false
}<|MERGE_RESOLUTION|>--- conflicted
+++ resolved
@@ -23,14 +23,6 @@
   ]
 }
 */
-<<<<<<< HEAD
-var (
-	redisAddr = flag.String("redis_addr", "", "redis addr to save room keys ex. localhost:6379")
-	redisPwd  = flag.String("redis_pwd", "", "redis password")
-	dashboard = flag.Bool("dashboard", false, "Enable dashboard ui")
-)
-=======
->>>>>>> edea2724
 
 type Application struct {
 	Appname    string   `mapstructure:"appname"`
@@ -46,13 +38,7 @@
 	Algorithm string `mapstructure:"algorithm"`
 }
 type ServerCfg struct {
-<<<<<<< HEAD
-	DashBoard bool   `json:"dashboard"`
-	RedisAddr string `json:"redis_addr"`
-	RedisPwd  string `json:"redis_pwd"`
-	JWTCfg    `json:"jwt"`
-	Server    []Application `json:"server"`
-=======
+	DashBoard    bool          `mapstructure:"dashboard"`
 	Level        string        `mapstructure:"level"`
 	ConfigFile   string        `mapstructure:"config_file"`
 	FLVDir       string        `mapstructure:"flv_dir"`
@@ -67,7 +53,6 @@
 	GopNum       int           `mapstructure:"gop_num"`
 	JWT          JWT           `mapstructure:"jwt"`
 	Server       []Application `mapstructure:"server"`
->>>>>>> edea2724
 }
 
 // default config
@@ -116,6 +101,7 @@
 	pflag.Int("read_timeout", 10, "read time out")
 	pflag.Int("write_timeout", 10, "write time out")
 	pflag.Int("gop_num", 1, "gop num")
+	pflag.Bool("dashboard", false, "Enable dashboard")
 	pflag.Parse()
 	Config.BindPFlags(pflag.CommandLine)
 
@@ -134,22 +120,8 @@
 	Config.AllowEmptyEnv(true)
 	Config.AutomaticEnv()
 
-<<<<<<< HEAD
-func ShowDashboard() bool {
-	if dashboard != nil && *dashboard == true {
-		return true
-	}
-	return RtmpServercfg.DashBoard
-}
-
-func GetRedisPwd() *string {
-	if len(RtmpServercfg.RedisPwd) > 0 {
-		*redisPwd = RtmpServercfg.RedisPwd
-	}
-=======
 	// Log
 	initLog()
->>>>>>> edea2724
 
 	c := ServerCfg{}
 	Config.Unmarshal(&c)
