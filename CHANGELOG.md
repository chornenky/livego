# Changelog
All notable changes to this project will be documented in this file.

The format is based on [Keep a Changelog](https://keepachangelog.com/en/1.0.0/),
and this project adheres to [Semantic Versioning](https://semver.org/spec/v2.0.0.html).

## [Unreleased]

### Added
- JSON Web Token support.
``` json 
    // livego.json
    {
        "jwt": {
            "secret": "testing",
            "algorithm": "HS256"
        },
        "server": [
            {
                "appname": "live",
                "live": true,
                "hls": true
            }
        ]
    }
```
- Use redis for store room keys
``` json 
    // livego.json
    {
        "redis_addr": "localhost:6379", 
        "server": [
            {
                "appname": "live",
                "live": true,
                "hls": true
            }
        ]
    }
```
- Makefile

### Changed
- Show `players`.
- Show `stream_id`.
<<<<<<< HEAD
- Deleted keys saved in physical file, now the keys are in cached using `go-cache`
=======
- Deleted keys saved in physical file, now the keys are in cached using `go-cache` by default.
- Using `logrus` like log system.
- Using method `.Get(queryParamName)` to get an url query param.
- Replaced `errors.New(...)` to `fmt.Errorf(...)`.
- Replaced types string on config params `liveon` and `hlson` to booleans `live: true/false` and `hls: true/false`
>>>>>>> b464789a
<|MERGE_RESOLUTION|>--- conflicted
+++ resolved
@@ -43,12 +43,8 @@
 ### Changed
 - Show `players`.
 - Show `stream_id`.
-<<<<<<< HEAD
-- Deleted keys saved in physical file, now the keys are in cached using `go-cache`
-=======
 - Deleted keys saved in physical file, now the keys are in cached using `go-cache` by default.
 - Using `logrus` like log system.
 - Using method `.Get(queryParamName)` to get an url query param.
 - Replaced `errors.New(...)` to `fmt.Errorf(...)`.
-- Replaced types string on config params `liveon` and `hlson` to booleans `live: true/false` and `hls: true/false`
->>>>>>> b464789a
+- Replaced types string on config params `liveon` and `hlson` to booleans `live: true/false` and `hls: true/false`