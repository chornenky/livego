package api

import (
	"encoding/json"
	"fmt"
	"net"
	"net/http"

	"livego/av"
	"livego/configure"
	"livego/protocol/dashboard"
	"livego/protocol/rtmp"
	"livego/protocol/rtmp/rtmprelay"

	jwtmiddleware "github.com/auth0/go-jwt-middleware"
	"github.com/dgrijalva/jwt-go"
	"github.com/gorilla/mux"
	"github.com/markbates/pkger"
	log "github.com/sirupsen/logrus"
)

type Response struct {
	w      http.ResponseWriter
	Status int         `json:"status"`
	Data   interface{} `json:"data"`
}

func (r *Response) SendJson() (int, error) {
	resp, _ := json.Marshal(r)
	r.w.Header().Set("Content-Type", "application/json")
	r.w.Header().Set("Access-Control-Allow-Origin", "*")
	r.w.WriteHeader(r.Status)
	return r.w.Write(resp)
}

type Operation struct {
	Method string `json:"method"`
	URL    string `json:"url"`
	Stop   bool   `json:"stop"`
}

type OperationChange struct {
	Method    string `json:"method"`
	SourceURL string `json:"source_url"`
	TargetURL string `json:"target_url"`
	Stop      bool   `json:"stop"`
}

type ClientInfo struct {
	url              string
	rtmpRemoteClient *rtmp.Client
	rtmpLocalClient  *rtmp.Client
}

type Server struct {
	handler  av.Handler
	session  map[string]*rtmprelay.RtmpRelay
	rtmpAddr string
}

func NewServer(h av.Handler, rtmpAddr string) *Server {
	return &Server{
		handler:  h,
		session:  make(map[string]*rtmprelay.RtmpRelay),
		rtmpAddr: rtmpAddr,
	}
}

func JWTMiddleware(next http.Handler) http.Handler {
<<<<<<< HEAD
	var algorithm jwt.SigningMethod
	var secret []byte
	if len(configure.RtmpServercfg.JWTCfg.Secret) > 0 {
		secret = []byte(configure.RtmpServercfg.JWTCfg.Secret)

		if len(configure.RtmpServercfg.JWTCfg.Algorithm) > 0 {
			algorithm = jwt.GetSigningMethod(configure.RtmpServercfg.JWTCfg.Algorithm)
		}

		if algorithm == nil {
			algorithm = jwt.SigningMethodHS256
		}

		// Create the Claims
		token := jwt.NewWithClaims(algorithm, &jwt.StandardClaims{})
		ss, _ := token.SignedString(secret)

		// Token to enter to dashboard
		log.Infof("valid token: %v", ss)
	}

	return http.HandlerFunc(func(w http.ResponseWriter, r *http.Request) {
		if len(secret) > 0 {

			jwtMiddleware := jwtmiddleware.New(jwtmiddleware.Options{
				Extractor: jwtmiddleware.FromFirst(jwtmiddleware.FromAuthHeader, jwtmiddleware.FromParameter("jwt")),
				ValidationKeyGetter: func(token *jwt.Token) (interface{}, error) {
					return secret, nil
				},
				SigningMethod: algorithm,
				ErrorHandler: func(w http.ResponseWriter, r *http.Request, err string) {
					res := &Response{
						w:      w,
						Data:   "Invalid token",
						Status: 403,
					}
					defer res.SendJson()
				},
			})
=======
	isJWT := len(configure.Config.GetString("jwt.secret")) > 0
	if !isJWT {
		return next
	}

	log.Info("Using JWT middleware")

	return http.HandlerFunc(func(w http.ResponseWriter, r *http.Request) {
		var algorithm jwt.SigningMethod
		if len(configure.Config.GetString("jwt.algorithm")) > 0 {
			algorithm = jwt.GetSigningMethod(configure.Config.GetString("jwt.algorithm"))
		}
>>>>>>> edea2724

		if algorithm == nil {
			algorithm = jwt.SigningMethodHS256
		}
<<<<<<< HEAD
		next.ServeHTTP(w, r)
=======

		jwtMiddleware := jwtmiddleware.New(jwtmiddleware.Options{
			Extractor: jwtmiddleware.FromFirst(jwtmiddleware.FromAuthHeader, jwtmiddleware.FromParameter("jwt")),
			ValidationKeyGetter: func(token *jwt.Token) (interface{}, error) {
				return []byte(configure.Config.GetString("jwt.secret")), nil
			},
			SigningMethod: algorithm,
			ErrorHandler: func(w http.ResponseWriter, r *http.Request, err string) {
				res := &Response{
					w:      w,
					Status: 403,
					Data:   err,
				}
				res.SendJson()
			},
		})

		jwtMiddleware.HandlerWithNext(w, r, next.ServeHTTP)
>>>>>>> edea2724
	})
}

func (s *Server) Serve(l net.Listener) error {
	router := mux.NewRouter()

	if configure.ShowDashboard() {
		log.Printf("DASHBOARD On /dashboard")

		dir := pkger.Dir("/static")
		dashboard.DashboardHandler{Assets: &dir}.Append(router)
	} else {
		log.Printf("DASHBOARD Off")
	}

	// router.Handle("/statics/", http.StripPrefix("/statics/", http.FileServer(http.Dir("statics"))))

	router.HandleFunc("/control/push", func(w http.ResponseWriter, r *http.Request) {
		s.handlePush(w, r)
	})
	router.HandleFunc("/control/pull", func(w http.ResponseWriter, r *http.Request) {
		s.handlePull(w, r)
	})
	router.HandleFunc("/control/get", func(w http.ResponseWriter, r *http.Request) {
		s.handleGet(w, r)
	})
	router.HandleFunc("/control/reset", func(w http.ResponseWriter, r *http.Request) {
		s.handleReset(w, r)
	})
	router.HandleFunc("/control/delete", func(w http.ResponseWriter, r *http.Request) {
		s.handleDelete(w, r)
	})
	router.HandleFunc("/stat/livestat", func(w http.ResponseWriter, r *http.Request) {
		s.GetLiveStatics(w, r)
	})
	http.Serve(l, JWTMiddleware(router))
	return nil
}

type stream struct {
	Key             string `json:"key"`
	Url             string `json:"url"`
	StreamId        uint32 `json:"stream_id"`
	VideoTotalBytes uint64 `json:"video_total_bytes"`
	VideoSpeed      uint64 `json:"video_speed"`
	AudioTotalBytes uint64 `json:"audio_total_bytes"`
	AudioSpeed      uint64 `json:"audio_speed"`
}

type streams struct {
	Publishers []stream `json:"publishers"`
	Players    []stream `json:"players"`
}

//http://127.0.0.1:8090/stat/livestat
func (server *Server) GetLiveStatics(w http.ResponseWriter, req *http.Request) {
	res := &Response{
		w:      w,
		Data:   nil,
		Status: 200,
	}

	defer res.SendJson()

	rtmpStream := server.handler.(*rtmp.RtmpStream)
	if rtmpStream == nil {
		res.Status = 500
		res.Data = "Get rtmp stream information error"
		return
	}

	msgs := new(streams)
	for item := range rtmpStream.GetStreams().IterBuffered() {
		if s, ok := item.Val.(*rtmp.Stream); ok {
			if s.GetReader() != nil {
				switch s.GetReader().(type) {
				case *rtmp.VirReader:
					v := s.GetReader().(*rtmp.VirReader)
					msg := stream{item.Key, v.Info().URL, v.ReadBWInfo.StreamId, v.ReadBWInfo.VideoDatainBytes, v.ReadBWInfo.VideoSpeedInBytesperMS,
						v.ReadBWInfo.AudioDatainBytes, v.ReadBWInfo.AudioSpeedInBytesperMS}
					msgs.Publishers = append(msgs.Publishers, msg)
				}
			}
		}
	}

	for item := range rtmpStream.GetStreams().IterBuffered() {
		ws := item.Val.(*rtmp.Stream).GetWs()
		for s := range ws.IterBuffered() {
			if pw, ok := s.Val.(*rtmp.PackWriterCloser); ok {
				if pw.GetWriter() != nil {
					switch pw.GetWriter().(type) {
					case *rtmp.VirWriter:
						v := pw.GetWriter().(*rtmp.VirWriter)
						msg := stream{item.Key, v.Info().URL, v.WriteBWInfo.StreamId, v.WriteBWInfo.VideoDatainBytes, v.WriteBWInfo.VideoSpeedInBytesperMS,
							v.WriteBWInfo.AudioDatainBytes, v.WriteBWInfo.AudioSpeedInBytesperMS}
						msgs.Players = append(msgs.Players, msg)
					}
				}
			}
		}
	}

	res.Data = msgs
}

//http://127.0.0.1:8090/control/pull?&oper=start&app=live&name=123456&url=rtmp://192.168.16.136/live/123456
func (s *Server) handlePull(w http.ResponseWriter, req *http.Request) {
	var retString string
	var err error

	res := &Response{
		w:      w,
		Data:   nil,
		Status: 200,
	}

	defer res.SendJson()

	if req.ParseForm() != nil {
		res.Status = 400
		res.Data = "url: /control/pull?&oper=start&app=live&name=123456&url=rtmp://192.168.16.136/live/123456"
		return
	}

	oper := req.Form.Get("oper")
	app := req.Form.Get("app")
	name := req.Form.Get("name")
	url := req.Form.Get("url")

	log.Debugf("control pull: oper=%v, app=%v, name=%v, url=%v", oper, app, name, url)
	if (len(app) <= 0) || (len(name) <= 0) || (len(url) <= 0) {
		res.Status = 400
		res.Data = "control push parameter error, please check them."
		return
	}

	remoteurl := "rtmp://127.0.0.1" + s.rtmpAddr + "/" + app + "/" + name
	localurl := url

	keyString := "pull:" + app + "/" + name
	if oper == "stop" {
		pullRtmprelay, found := s.session[keyString]

		if !found {
			retString = fmt.Sprintf("session key[%s] not exist, please check it again.", keyString)
			res.Status = 400
			res.Data = retString
			return
		}
		log.Debugf("rtmprelay stop push %s from %s", remoteurl, localurl)
		pullRtmprelay.Stop()

		delete(s.session, keyString)
		retString = fmt.Sprintf("<h1>push url stop %s ok</h1></br>", url)
		res.Status = 400
		res.Data = retString
		log.Debugf("pull stop return %s", retString)
	} else {
		pullRtmprelay := rtmprelay.NewRtmpRelay(&localurl, &remoteurl)
		log.Debugf("rtmprelay start push %s from %s", remoteurl, localurl)
		err = pullRtmprelay.Start()
		if err != nil {
			retString = fmt.Sprintf("push error=%v", err)
		} else {
			s.session[keyString] = pullRtmprelay
			retString = fmt.Sprintf("<h1>push url start %s ok</h1></br>", url)
		}
		res.Status = 400
		res.Data = retString
		log.Debugf("pull start return %s", retString)
	}
}

//http://127.0.0.1:8090/control/push?&oper=start&app=live&name=123456&url=rtmp://192.168.16.136/live/123456
func (s *Server) handlePush(w http.ResponseWriter, req *http.Request) {
	var retString string
	var err error

	res := &Response{
		w:      w,
		Data:   nil,
		Status: 200,
	}

	defer res.SendJson()

	if req.ParseForm() != nil {
		res.Data = "url: /control/push?&oper=start&app=live&name=123456&url=rtmp://192.168.16.136/live/123456"
		return
	}

	oper := req.Form.Get("oper")
	app := req.Form.Get("app")
	name := req.Form.Get("name")
	url := req.Form.Get("url")

	log.Debugf("control push: oper=%v, app=%v, name=%v, url=%v", oper, app, name, url)
	if (len(app) <= 0) || (len(name) <= 0) || (len(url) <= 0) {
		res.Data = "control push parameter error, please check them."
		return
	}

	localurl := "rtmp://127.0.0.1" + s.rtmpAddr + "/" + app + "/" + name
	remoteurl := url

	keyString := "push:" + app + "/" + name
	if oper == "stop" {
		pushRtmprelay, found := s.session[keyString]
		if !found {
			retString = fmt.Sprintf("<h1>session key[%s] not exist, please check it again.</h1>", keyString)
			res.Data = retString
			return
		}
		log.Debugf("rtmprelay stop push %s from %s", remoteurl, localurl)
		pushRtmprelay.Stop()

		delete(s.session, keyString)
		retString = fmt.Sprintf("<h1>push url stop %s ok</h1></br>", url)
		res.Data = retString
		log.Debugf("push stop return %s", retString)
	} else {
		pushRtmprelay := rtmprelay.NewRtmpRelay(&localurl, &remoteurl)
		log.Debugf("rtmprelay start push %s from %s", remoteurl, localurl)
		err = pushRtmprelay.Start()
		if err != nil {
			retString = fmt.Sprintf("push error=%v", err)
		} else {
			retString = fmt.Sprintf("<h1>push url start %s ok</h1></br>", url)
			s.session[keyString] = pushRtmprelay
		}

		res.Data = retString
		log.Debugf("push start return %s", retString)
	}
}

//http://127.0.0.1:8090/control/reset?room=ROOM_NAME
func (s *Server) handleReset(w http.ResponseWriter, r *http.Request) {
	res := &Response{
		w:      w,
		Data:   nil,
		Status: 200,
	}
	defer res.SendJson()

	if err := r.ParseForm(); err != nil {
		res.Status = 400
		res.Data = "url: /control/reset?room=<ROOM_NAME>"
		return
	}
	room := r.Form.Get("room")

	if len(room) == 0 {
		res.Status = 400
		res.Data = "url: /control/reset?room=<ROOM_NAME>"
		return
	}

	msg, err := configure.RoomKeys.SetKey(room)

	if err != nil {
		msg = err.Error()
		res.Status = 400
	}

	res.Data = msg
}

//http://127.0.0.1:8090/control/get?room=ROOM_NAME
func (s *Server) handleGet(w http.ResponseWriter, r *http.Request) {
	res := &Response{
		w:      w,
		Data:   nil,
		Status: 200,
	}
	defer res.SendJson()

	if err := r.ParseForm(); err != nil {
		res.Status = 400
		res.Data = "url: /control/get?room=<ROOM_NAME>"
		return
	}

	room := r.Form.Get("room")

	if len(room) == 0 {
		res.Status = 400
		res.Data = "url: /control/get?room=<ROOM_NAME>"
		return
	}

	msg, err := configure.RoomKeys.GetKey(room)
	if err != nil {
		msg = err.Error()
		res.Status = 400
	}
	res.Data = msg
}

//http://127.0.0.1:8090/control/delete?room=ROOM_NAME
func (s *Server) handleDelete(w http.ResponseWriter, r *http.Request) {
	res := &Response{
		w:      w,
		Data:   nil,
		Status: 200,
	}
	defer res.SendJson()

	if err := r.ParseForm(); err != nil {
		res.Status = 400
		res.Data = "url: /control/delete?room=<ROOM_NAME>"
		return
	}

	room := r.Form.Get("room")

	if len(room) == 0 {
		res.Status = 400
		res.Data = "url: /control/delete?room=<ROOM_NAME>"
		return
	}

	if configure.RoomKeys.DeleteChannel(room) {
		res.Data = "Ok"
		return
	}
	res.Status = 404
	res.Data = "room not found"
}<|MERGE_RESOLUTION|>--- conflicted
+++ resolved
@@ -67,47 +67,6 @@
 }
 
 func JWTMiddleware(next http.Handler) http.Handler {
-<<<<<<< HEAD
-	var algorithm jwt.SigningMethod
-	var secret []byte
-	if len(configure.RtmpServercfg.JWTCfg.Secret) > 0 {
-		secret = []byte(configure.RtmpServercfg.JWTCfg.Secret)
-
-		if len(configure.RtmpServercfg.JWTCfg.Algorithm) > 0 {
-			algorithm = jwt.GetSigningMethod(configure.RtmpServercfg.JWTCfg.Algorithm)
-		}
-
-		if algorithm == nil {
-			algorithm = jwt.SigningMethodHS256
-		}
-
-		// Create the Claims
-		token := jwt.NewWithClaims(algorithm, &jwt.StandardClaims{})
-		ss, _ := token.SignedString(secret)
-
-		// Token to enter to dashboard
-		log.Infof("valid token: %v", ss)
-	}
-
-	return http.HandlerFunc(func(w http.ResponseWriter, r *http.Request) {
-		if len(secret) > 0 {
-
-			jwtMiddleware := jwtmiddleware.New(jwtmiddleware.Options{
-				Extractor: jwtmiddleware.FromFirst(jwtmiddleware.FromAuthHeader, jwtmiddleware.FromParameter("jwt")),
-				ValidationKeyGetter: func(token *jwt.Token) (interface{}, error) {
-					return secret, nil
-				},
-				SigningMethod: algorithm,
-				ErrorHandler: func(w http.ResponseWriter, r *http.Request, err string) {
-					res := &Response{
-						w:      w,
-						Data:   "Invalid token",
-						Status: 403,
-					}
-					defer res.SendJson()
-				},
-			})
-=======
 	isJWT := len(configure.Config.GetString("jwt.secret")) > 0
 	if !isJWT {
 		return next
@@ -115,24 +74,29 @@
 
 	log.Info("Using JWT middleware")
 
+	secret := []byte(configure.Config.GetString("jwt.secret"))
+	var algorithm jwt.SigningMethod
+
+	if len(configure.Config.GetString("jwt.algorithm")) > 0 {
+		algorithm = jwt.GetSigningMethod(configure.Config.GetString("jwt.algorithm"))
+	}
+
+	if algorithm == nil {
+		algorithm = jwt.SigningMethodHS256
+	}
+
+	// Create the Claims
+	token := jwt.NewWithClaims(algorithm, &jwt.StandardClaims{})
+	ss, _ := token.SignedString(secret)
+
+	// Token to enter to dashboard
+	log.Infof("valid token: %v", ss)
+
 	return http.HandlerFunc(func(w http.ResponseWriter, r *http.Request) {
-		var algorithm jwt.SigningMethod
-		if len(configure.Config.GetString("jwt.algorithm")) > 0 {
-			algorithm = jwt.GetSigningMethod(configure.Config.GetString("jwt.algorithm"))
-		}
->>>>>>> edea2724
-
-		if algorithm == nil {
-			algorithm = jwt.SigningMethodHS256
-		}
-<<<<<<< HEAD
-		next.ServeHTTP(w, r)
-=======
-
 		jwtMiddleware := jwtmiddleware.New(jwtmiddleware.Options{
 			Extractor: jwtmiddleware.FromFirst(jwtmiddleware.FromAuthHeader, jwtmiddleware.FromParameter("jwt")),
 			ValidationKeyGetter: func(token *jwt.Token) (interface{}, error) {
-				return []byte(configure.Config.GetString("jwt.secret")), nil
+				return secret, nil
 			},
 			SigningMethod: algorithm,
 			ErrorHandler: func(w http.ResponseWriter, r *http.Request, err string) {
@@ -146,14 +110,13 @@
 		})
 
 		jwtMiddleware.HandlerWithNext(w, r, next.ServeHTTP)
->>>>>>> edea2724
 	})
 }
 
 func (s *Server) Serve(l net.Listener) error {
 	router := mux.NewRouter()
 
-	if configure.ShowDashboard() {
+	if configure.Config.GetBool("dashboard") {
 		log.Printf("DASHBOARD On /dashboard")
 
 		dir := pkger.Dir("/static")
