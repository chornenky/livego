package main

import (
	"flag"
	"fmt"
	"livego/configure"
	"livego/protocol/api"
	"livego/protocol/hls"
	"livego/protocol/httpflv"
	"livego/protocol/rtmp"
	"net"
	"path"
	"runtime"
	"time"

	log "github.com/sirupsen/logrus"
)

var VERSION = "master"

var (
	rtmpAddr       = flag.String("rtmp-addr", ":1935", "RTMP server listen address")
	httpFlvAddr    = flag.String("httpflv-addr", ":7001", "HTTP-FLV server listen address")
	hlsAddr        = flag.String("hls-addr", ":7002", "HLS server listen address")
	operaAddr      = flag.String("manage-addr", ":8090", "HTTP manage interface server listen address")
	configfilename = flag.String("config-file", "livego.json", "configure filename")
	levelLog       = flag.String("level", "info", "Log level")
)

func startHls() *hls.Server {
	hlsListen, err := net.Listen("tcp", *hlsAddr)
	if err != nil {
		log.Fatal(err)
	}

	hlsServer := hls.NewServer()
	go func() {
		defer func() {
			if r := recover(); r != nil {
				log.Error("HLS server panic: ", r)
			}
		}()
		log.Info("HLS listen On ", *hlsAddr)
		hlsServer.Serve(hlsListen)
	}()
	return hlsServer
}

func startRtmp(stream *rtmp.RtmpStream, hlsServer *hls.Server) {
	rtmpListen, err := net.Listen("tcp", *rtmpAddr)
	if err != nil {
		log.Fatal(err)
	}

	var rtmpServer *rtmp.Server

	if hlsServer == nil {
		rtmpServer = rtmp.NewRtmpServer(stream, nil)
		log.Info("hls server disable....")
	} else {
		rtmpServer = rtmp.NewRtmpServer(stream, hlsServer)
		log.Info("hls server enable....")
	}

	defer func() {
		if r := recover(); r != nil {
			log.Error("RTMP server panic: ", r)
		}
	}()
	log.Info("RTMP Listen On ", *rtmpAddr)
	rtmpServer.Serve(rtmpListen)
}

func startHTTPFlv(stream *rtmp.RtmpStream) {
	flvListen, err := net.Listen("tcp", *httpFlvAddr)
	if err != nil {
		log.Fatal(err)
	}

	hdlServer := httpflv.NewServer(stream)
	go func() {
		defer func() {
			if r := recover(); r != nil {
				log.Error("HTTP-FLV server panic: ", r)
			}
		}()
		log.Info("HTTP-FLV listen On ", *httpFlvAddr)
		hdlServer.Serve(flvListen)
	}()
}

func startAPI(stream *rtmp.RtmpStream) {
	if *operaAddr != "" {
		opListen, err := net.Listen("tcp", *operaAddr)
		if err != nil {
			log.Fatal(err)
		}
		opServer := api.NewServer(stream, *rtmpAddr)
		go func() {
			defer func() {
				if r := recover(); r != nil {
<<<<<<< HEAD
					log.Println("HTTP-API server panic: ", r)
				}
			}()
			log.Println("HTTP-API listen On", *operaAddr)
=======
					log.Error("HTTP-API server panic: ", r)
				}
			}()
			log.Info("HTTP-API listen On ", *operaAddr)
>>>>>>> b464789a
			opServer.Serve(opListen)
		}()
	}
}

func InitLog() {
	flag.Parse()

	log.SetFormatter(&log.TextFormatter{
		FullTimestamp: true,
		CallerPrettyfier: func(f *runtime.Frame) (string, string) {
			filename := path.Base(f.File)
			return fmt.Sprintf("%s()", f.Function), fmt.Sprintf(" %s:%d", filename, f.Line)
		},
	})

	if l, err := log.ParseLevel(*levelLog); err == nil {
		log.SetLevel(l)
		log.SetReportCaller(l == log.DebugLevel)
	}
}

func main() {
	defer func() {
		if r := recover(); r != nil {
			log.Error("livego panic: ", r)
			time.Sleep(1 * time.Second)
		}
	}()

	// Log options
	InitLog()

	log.Infof(`
     _     _            ____       
    | |   (_)_   _____ / ___| ___  
    | |   | \ \ / / _ \ |  _ / _ \ 
    | |___| |\ V /  __/ |_| | (_) |
    |_____|_| \_/ \___|\____|\___/ 
        version: %s
	`, VERSION)
	configure.LoadConfig(*configfilename)

	stream := rtmp.NewRtmpStream()
	hlsServer := startHls()
	startHTTPFlv(stream)
	startAPI(stream)

	startRtmp(stream, hlsServer)
}<|MERGE_RESOLUTION|>--- conflicted
+++ resolved
@@ -99,17 +99,10 @@
 		go func() {
 			defer func() {
 				if r := recover(); r != nil {
-<<<<<<< HEAD
-					log.Println("HTTP-API server panic: ", r)
-				}
-			}()
-			log.Println("HTTP-API listen On", *operaAddr)
-=======
 					log.Error("HTTP-API server panic: ", r)
 				}
 			}()
 			log.Info("HTTP-API listen On ", *operaAddr)
->>>>>>> b464789a
 			opServer.Serve(opListen)
 		}()
 	}
