--- conflicted
+++ resolved
@@ -1,4 +1,3 @@
-<<<<<<< HEAD
 # WEBUI
 FROM node:13.12 as webui
 
@@ -36,32 +35,15 @@
 ## IMAGE
 FROM alpine:3.10
 
-COPY --from=gobuild /go/src/github.com/gwuhaolin/livego/config /
 COPY --from=gobuild /go/src/github.com/gwuhaolin/livego/livego /
 
 VOLUME ["/tmp"]
 
-=======
-FROM golang:latest as builder
-WORKDIR /app
-COPY go.mod go.sum ./
-RUN go mod download
-COPY . .
-RUN CGO_ENABLED=0 GOOS=linux go build -a -installsuffix cgo -o livego .
-
-FROM alpine:latest
-RUN mkdir -p /app/config
-WORKDIR /app
->>>>>>> b464789a
 ENV RTMP_PORT 1935
 ENV HTTP_FLV_PORT 7001
 ENV HLS_PORT 7002
 ENV HTTP_OPERATION_PORT 8090
-<<<<<<< HEAD
 
-=======
-COPY --from=builder /app/livego .
->>>>>>> b464789a
 EXPOSE ${RTMP_PORT}
 EXPOSE ${HTTP_FLV_PORT}
 EXPOSE ${HLS_PORT}
